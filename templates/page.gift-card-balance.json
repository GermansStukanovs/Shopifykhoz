/*
 * ------------------------------------------------------------
 * IMPORTANT: The contents of this file are auto-generated.
 *
 * This file may be updated by the Shopify admin theme editor
 * or related systems. Please exercise caution as any changes
 * made to this file may be overwritten.
 * ------------------------------------------------------------
 */
{
  "sections": {
    "main": {
      "type": "main-page",
      "settings": {
        "padding_top": 36,
        "padding_bottom": 28
      }
    },
    "gift-card-balance-page": {
      "type": "gift-card-balance-page",
      "settings": {
        "heading": "Check Gift Card Balance",
        "description": "<p>Enter your gift card code below to check your available balance.</p>",
        "input_label": "Gift Card Code",
        "input_placeholder": "Enter gift card code",
        "button_text": "Check Balance",
        "info_heading": "How to Check Your Gift Card Balance",
        "info_text": "<ol><li>Enter your gift card number in the field above</li><li>Click \"Check Balance\" to see your available balance</li><li>If you have any issues, please contact our customer service team</li></ol>",
<<<<<<< HEAD
        "api_endpoint": "https://stuger-gift-card.onrender.com/api/public/check-gift-card"
=======
        "contact_heading": "Need Help?",
        "contact_text": "<p>Contact our customer service team:</p><p>Email: support@example.com</p><p>Phone: 1-800-123-4567</p>"
      }
    },
    "gift_card_balance_Cb3Dkd": {
      "type": "gift-card-balance",
      "name": "Gift Card Balance",
      "settings": {
        "title": "Check Gift Card Balance",
        "description": "<p>Enter your gift card code to check the available balance.</p>",
        "input_label": "Gift Card Code",
        "input_placeholder": "Enter gift card code",
        "button_text": "Check Balance",
        "success_heading": "Gift Card Balance",
        "balance_text": "Available balance:",
        "show_expiry": true,
        "expiry_text": "Expires on:",
        "error_text": "Unable to find gift card. Please check the code and try again.",
        "empty_code_error": "Please enter a gift card code.",
        "network_error": "Network error. Please try again later.",
        "unknown_error": "An unknown error occurred. Please try again later.",
        "text_alignment": "center",
        "content_width": 650,
        "color_scheme": "",
        "padding_top": 40,
        "padding_bottom": 40
>>>>>>> 850eed54
      }
    }
  },
  "order": [
    "main",
    "gift-card-balance-page",
    "gift_card_balance_Cb3Dkd"
  ]
}<|MERGE_RESOLUTION|>--- conflicted
+++ resolved
@@ -26,36 +26,7 @@
         "button_text": "Check Balance",
         "info_heading": "How to Check Your Gift Card Balance",
         "info_text": "<ol><li>Enter your gift card number in the field above</li><li>Click \"Check Balance\" to see your available balance</li><li>If you have any issues, please contact our customer service team</li></ol>",
-<<<<<<< HEAD
         "api_endpoint": "https://stuger-gift-card.onrender.com/api/public/check-gift-card"
-=======
-        "contact_heading": "Need Help?",
-        "contact_text": "<p>Contact our customer service team:</p><p>Email: support@example.com</p><p>Phone: 1-800-123-4567</p>"
-      }
-    },
-    "gift_card_balance_Cb3Dkd": {
-      "type": "gift-card-balance",
-      "name": "Gift Card Balance",
-      "settings": {
-        "title": "Check Gift Card Balance",
-        "description": "<p>Enter your gift card code to check the available balance.</p>",
-        "input_label": "Gift Card Code",
-        "input_placeholder": "Enter gift card code",
-        "button_text": "Check Balance",
-        "success_heading": "Gift Card Balance",
-        "balance_text": "Available balance:",
-        "show_expiry": true,
-        "expiry_text": "Expires on:",
-        "error_text": "Unable to find gift card. Please check the code and try again.",
-        "empty_code_error": "Please enter a gift card code.",
-        "network_error": "Network error. Please try again later.",
-        "unknown_error": "An unknown error occurred. Please try again later.",
-        "text_alignment": "center",
-        "content_width": 650,
-        "color_scheme": "",
-        "padding_top": 40,
-        "padding_bottom": 40
->>>>>>> 850eed54
       }
     }
   },
